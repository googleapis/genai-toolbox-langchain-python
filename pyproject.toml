[project]
name = "toolbox-langchain"
dynamic = ["version"]
readme = "README.md"
description = "Python SDK for interacting with the Toolbox service with LangChain"
license = {file = "LICENSE"}
requires-python = ">=3.9"
authors = [
    {name = "Google LLC", email = "googleapis-packages@google.com"}
]
dependencies = [
    "langchain-core>=0.2.23,<1.0.0",
    "PyYAML>=6.0.1,<7.0.0",
    "pydantic>=2.7.0,<3.0.0",
    "aiohttp>=3.8.6,<4.0.0",
    "deprecated>=1.1.0,<2.0.0",
]

classifiers = [
    "Intended Audience :: Developers",
    "License :: OSI Approved :: Apache Software License",
    "Programming Language :: Python",
    "Programming Language :: Python :: 3",
    "Programming Language :: Python :: 3.9",
    "Programming Language :: Python :: 3.10",
    "Programming Language :: Python :: 3.11",
    "Programming Language :: Python :: 3.12",
]

[tool.setuptools.dynamic]
version = {attr = "toolbox_langchain.version.__version__"}

[project.urls]
Homepage = "https://github.com/googleapis/genai-toolbox-langchain-python"
Repository = "https://github.com/googleapis/genai-toolbox-langchain-python.git"
"Bug Tracker" = "https://github.com/googleapis/genai-toolbox-langchain-python/issues"
Changelog = "https://github.com/googleapis/genai-toolbox-langchain-python/blob/main/CHANGELOG.md"

[project.optional-dependencies]
test = [
<<<<<<< HEAD
    "black[jupyter]==25.1.0",
    "isort==5.13.2",
=======
    "black[jupyter]==24.10.0",
    "isort==6.0.1",
>>>>>>> 19c0516d
    "mypy==1.13.0",
    "pytest-asyncio==0.24.0",
    "pytest==8.3.3",
    "pytest-cov==6.0.0",
    "Pillow==10.4.0",
    "google-cloud-secret-manager==2.22.0",
    "google-cloud-storage==3.1.0",
]

[build-system]
requires = ["setuptools"]
build-backend = "setuptools.build_meta"

[tool.black]
target-version = ['py39']

[tool.isort]
profile = "black"

[tool.mypy]
python_version = "3.9"
warn_unused_configs = true
disallow_incomplete_defs = true<|MERGE_RESOLUTION|>--- conflicted
+++ resolved
@@ -38,13 +38,8 @@
 
 [project.optional-dependencies]
 test = [
-<<<<<<< HEAD
     "black[jupyter]==25.1.0",
-    "isort==5.13.2",
-=======
-    "black[jupyter]==24.10.0",
     "isort==6.0.1",
->>>>>>> 19c0516d
     "mypy==1.13.0",
     "pytest-asyncio==0.24.0",
     "pytest==8.3.3",
