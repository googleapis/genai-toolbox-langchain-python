# Copyright 2025 Google LLC
#
# Licensed under the Apache License, Version 2.0 (the "License");
# you may not use this file except in compliance with the License.
# You may obtain a copy of the License at
#
#     http://www.apache.org/licenses/LICENSE-2.0
#
# Unless required by applicable law or agreed to in writing, software
# distributed under the License is distributed on an "AS IS" BASIS,
# WITHOUT WARRANTIES OR CONDITIONS OF ANY KIND, either express or implied.
# See the License for the specific language governing permissions and
# limitations under the License.


import asyncio
import types
from collections import defaultdict
from inspect import Parameter, Signature
from typing import (
    Any,
    Callable,
    DefaultDict,
    Iterable,
    Mapping,
    Optional,
    Sequence,
    Union,
)

from aiohttp import ClientSession
from pytest import Session


class ToolboxTool:
    """
    A callable proxy object representing a specific tool on a remote Toolbox server.

    Instances of this class behave like asynchronous functions. When called, they
    send a request to the corresponding tool's endpoint on the Toolbox server with
    the provided arguments.

    It utilizes Python's introspection features (`__name__`, `__doc__`,
    `__signature__`, `__annotations__`) so that standard tools like `help()`
    and `inspect` work as expected.
    """

    def __init__(
        self,
        session: ClientSession,
        base_url: str,
        name: str,
        desc: str,
        params: Sequence[Parameter],
        required_authn_params: Mapping[str, list[str]],
        auth_service_token_getters: Mapping[str, Callable[[], str]],
        bound_params: Mapping[str, Union[Callable[[], Any], Any]],
    ):
        """
        Initializes a callable that will trigger the tool invocation through the
        Toolbox server.

        Args:
            session: The `aiohttp.ClientSession` used for making API requests.
            base_url: The base URL of the Toolbox server API.
            name: The name of the remote tool.
            desc: The description of the remote tool (used as its docstring).
            params: A list of `inspect.Parameter` objects defining the tool's
                arguments and their types/defaults.
            required_authn_params: A dict of required authenticated parameters to a list
                of services that provide values for them.
            auth_service_token_getters: A dict of authService -> token (or callables that
                produce a token)
            bound_params: A mapping of parameter names to bind to specific values or
                callables that are called to produce values as needed.

        """

        # used to invoke the toolbox API
        self.__session: ClientSession = session
        self.__base_url: str = base_url
        self.__url = f"{base_url}/api/tool/{name}/invoke"

        self.__desc = desc
        self.__params = params

        # the following properties are set to help anyone that might inspect it determine usage
        self.__name__ = name
        self.__doc__ = desc
        self.__signature__ = Signature(parameters=params, return_annotation=str)
        self.__annotations__ = {p.name: p.annotation for p in params}
        # TODO: self.__qualname__ ??

        # map of parameter name to auth service required by it
        self.__required_authn_params = required_authn_params
        # map of authService -> token_getter
        self.__auth_service_token_getters = auth_service_token_getters
        # map of parameter name to value (or callable that produces that value)
        self.__bound_parameters = bound_params

    def __copy(
        self,
        session: Optional[ClientSession] = None,
        base_url: Optional[str] = None,
        name: Optional[str] = None,
        desc: Optional[str] = None,
        params: Optional[list[Parameter]] = None,
        required_authn_params: Optional[Mapping[str, list[str]]] = None,
        auth_service_token_getters: Optional[Mapping[str, Callable[[], str]]] = None,
        bound_params: Optional[Mapping[str, Union[Callable[[], Any], Any]]] = None,
    ) -> "ToolboxTool":
        """
        Creates a copy of the ToolboxTool, overriding specific fields.

        Args:
            session: The `aiohttp.ClientSession` used for making API requests.
            base_url: The base URL of the Toolbox server API.
            name: The name of the remote tool.
            desc: The description of the remote tool (used as its docstring).
            params: A list of `inspect.Parameter` objects defining the tool's
                arguments and their types/defaults.
            required_authn_params: A dict of required authenticated parameters that need
                a auth_service_token_getter set for them yet.
            auth_service_token_getters: A dict of authService -> token (or callables
                that produce a token)
            bound_params: A mapping of parameter names to bind to specific values or
                callables that are called to produce values as needed.

        """
        check = lambda val, default: val if val is not None else default
        return ToolboxTool(
            session=check(session, self.__session),
            base_url=check(base_url, self.__base_url),
            name=check(name, self.__name__),
            desc=check(desc, self.__desc),
            params=check(params, self.__params),
            required_authn_params=check(
                required_authn_params, self.__required_authn_params
            ),
            auth_service_token_getters=check(
                auth_service_token_getters, self.__auth_service_token_getters
            ),
            bound_params=check(bound_params, self.__bound_parameters),
        )

    async def __call__(self, *args: Any, **kwargs: Any) -> str:
        """
        Asynchronously calls the remote tool with the provided arguments.

        Validates arguments against the tool's signature, then sends them
        as a JSON payload in a POST request to the tool's invoke URL.

        Args:
            *args: Positional arguments for the tool.
            **kwargs: Keyword arguments for the tool.

        Returns:
            The string result returned by the remote tool execution.
        """

        # check if any auth services need to be specified yet
        if len(self.__required_authn_params) > 0:
            # Gather all the required auth services into a set
            req_auth_services = set()
            for s in self.__required_authn_params.values():
                req_auth_services.update(s)
            raise Exception(
                f"One or more of the following authn services are required to invoke this tool: {','.join(req_auth_services)}"
            )

        # validate inputs to this call using the signature
        all_args = self.__signature__.bind(*args, **kwargs)
        all_args.apply_defaults()  # Include default values if not provided
        payload = all_args.arguments

        # apply bounded parameters
        for param, value in self.__bound_parameters.items():
            if asyncio.iscoroutinefunction(value):
                value = await value()
            elif callable(value):
                value = value()
            payload[param] = value

        # create headers for auth services
        headers = {}
        for auth_service, token_getter in self.__auth_service_token_getters.items():
            headers[f"{auth_service}_token"] = token_getter()

        async with self.__session.post(
            self.__url,
            json=payload,
            headers=headers,
        ) as resp:
            body = await resp.json()
            if resp.status < 200 or resp.status >= 300:
                err = body.get("error", f"unexpected status from server: {resp.status}")
                raise Exception(err)
        return body.get("result", body)

    def add_auth_token_getters(
        self,
        auth_token_getters: Mapping[str, Callable[[], str]],
    ) -> "ToolboxTool":
        """
        Registers an auth token getter function that is used for AuthServices when tools
        are invoked.

        Args:
            auth_token_getters: A mapping of authentication service names to
                callables that return the corresponding authentication token.

        Returns:
            A new ToolboxTool instance with the specified authentication token
            getters registered.
        """

        # throw an error if the authentication source is already registered
        existing_services = self.__auth_service_token_getters.keys()
        incoming_services = auth_token_getters.keys()
        duplicates = existing_services & incoming_services
        if duplicates:
            raise ValueError(
                f"Authentication source(s) `{', '.join(duplicates)}` already registered in tool `{self.__name__}`."
            )

        # create a read-only updated value for new_getters
        new_getters = types.MappingProxyType(
            dict(self.__auth_service_token_getters, **auth_token_getters)
        )
        # create a read-only updated for params that are still required
        new_req_authn_params = types.MappingProxyType(
            identify_required_authn_params(
                self.__required_authn_params, auth_token_getters.keys()
            )
        )

        return self.__copy(
            auth_service_token_getters=new_getters,
            required_authn_params=new_req_authn_params,
        )

    def bind_parameters(
        self, bound_params: Mapping[str, Union[Callable[[], Any], Any]]
    ) -> "ToolboxTool":
        """
        Binds parameters to values or callables that produce values.

         Args:
             bound_params: A mapping of parameter names to values or callables that
                 produce values.

         Returns:
             A new ToolboxTool instance with the specified parameters bound.
        """
        param_names = set(p.name for p in self.__params)
        for name in bound_params.keys():
            if name not in param_names:
                raise Exception(f"unable to bind parameters: no parameter named {name}")

        new_params = []
        for p in self.__params:
            if p.name not in bound_params:
                new_params.append(p)

<<<<<<< HEAD
        return self.__copy(
            params=new_params,
            bound_params=bound_params,
=======
        all_bound_params = dict(self.__bound_parameters)
        all_bound_params.update(bound_params)

        return self.__copy(
            params=new_params,
            bound_params=types.MappingProxyType(all_bound_params),
>>>>>>> b2a22089
        )


def identify_required_authn_params(
    req_authn_params: Mapping[str, list[str]], auth_service_names: Iterable[str]
) -> dict[str, list[str]]:
    """
    Identifies authentication parameters that are still required; because they
        not covered by the provided `auth_service_names`.

        Args:
            req_authn_params: A mapping of parameter names to sets of required
                authentication services.
            auth_service_names: An iterable of authentication service names for which
                token getters are available.

    Returns:
        A new dictionary representing the subset of required authentication parameters
        that are not covered by the provided `auth_services`.
    """
    required_params = {}  # params that are still required with provided auth_services
    for param, services in req_authn_params.items():
        # if we don't have a token_getter for any of the services required by the param,
        # the param is still required
        required = not any(s in services for s in auth_service_names)
        if required:
            required_params[param] = services
    return required_params<|MERGE_RESOLUTION|>--- conflicted
+++ resolved
@@ -262,18 +262,12 @@
             if p.name not in bound_params:
                 new_params.append(p)
 
-<<<<<<< HEAD
-        return self.__copy(
-            params=new_params,
-            bound_params=bound_params,
-=======
         all_bound_params = dict(self.__bound_parameters)
         all_bound_params.update(bound_params)
 
         return self.__copy(
             params=new_params,
             bound_params=types.MappingProxyType(all_bound_params),
->>>>>>> b2a22089
         )
 
 
